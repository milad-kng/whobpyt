"""
Authors: Zheng Wang, John Griffiths, Andrew Clappison, Hussain Ather, Kevin Kadak
Neural Mass Model fitting module for model fitting using pytorch
"""

import numpy as np  # for numerical operations
import torch
import torch.optim as optim
from whobpyt.datatypes import Recording
from whobpyt.datatypes.AbstractNMM import AbstractNMM
from whobpyt.datatypes.AbstractLoss import AbstractLoss
from whobpyt.datatypes.outputs import TrainingStats
from whobpyt.models.RWW.RWW_np import RWW_np #This should be removed and made general
from whobpyt.functions.arg_type_check import method_arg_type_check
import pickle
from sklearn.metrics.pairwise import cosine_similarity


class Model_fitting:
    """
    This Model_fitting class is able to fit resting state data or evoked potential data 
    for which the input training data is empty or some stimulus to one or more NMM nodes,
    and the label is an associated empirical neuroimaging recording.
    
    Studies which consider different kinds of input, such as if SC or some other variable
    is associated with an empirical recording, must use a different fitting class. 
    
    Attributes
    ----------
    model: AbstractNMM 
        Whole Brain Model to Simulate
    cost: AbstractLoss
        A particular objective function which the model will be optimized for. 
    trainingStats: TrainingStats
        Information about objective function loss and parameter values over training windows/epochs
    lastRec: Recording
        The last simulation of fitting(), evaluation(), or simulation()
    device : torch.device
        Whether the fitting is to run on CPU or GPU
    """

<<<<<<< HEAD
    def __init__(self, model, cost, device = torch.device('cpu')):
=======
    def __init__(self, model: AbstractNMM, cost: AbstractLoss):
>>>>>>> 94d89c8e
        """
        Parameters
        ----------
        model: AbstractNMM 
            Whole Brain Model to Simulate
        cost: AbstractLoss
            A particular objective function which the model will be optimized for. 
        device : torch.device
            Whether the fitting is to run on CPU or GPU
        """
        method_arg_type_check(self.__init__) # Check that the passed arguments (excluding self) abide by their expected data types
        
        self.model = model
        self.cost = cost
        
        self.device = device
        
        self.trainingStats = TrainingStats(self.model)
        self.lastRec = None #A dictionary or Recordings of the last simulation preformed (either training or evaluation)
        
        #self.u = None #This is the ML "Training Input"                
        #self.empTS = ts #This is the ML "Training Labels" - A list

    def save(self, filename):
        """
        Parameters
        ----------
        filename: String
            filename to use when saving object to file
        """
        with open(filename, 'wb') as f:
            pickle.dump(self, f)

    def train(self, u, empRecs: list, 
              num_epochs: int, TPperWindow: int, learningrate: float = 0.05, lr_2ndLevel: float = 0.05, lr_scheduler: bool = False):
        """
        Parameters
        ----------
        u: type
           This stimulus is the ML "Training Input" 
        empRec: list of Recording
            This is the ML "Training Labels"
        num_epochs: int
            the number of times to go through the entire training data set
        TPperWindow: int
            Number of Empirical Time Points per window. model.forward does one window at a time.             
        learningrate: float
            rate of gradient descent
        lr_2ndLevel: float
            learning rate for priors of model parameters, and possibly others
        lr_scheduler: bool
            Whether to use the learning rate scheduler
        """            
        method_arg_type_check(self.train, exclude = ['u']) # Check that the passed arguments (excluding self) abide by their expected data types

        # Define two different optimizers for each group
        modelparameter_optimizer = optim.Adam(self.model.params_fitted['modelparameter'], lr=learningrate, eps=1e-7)
        hyperparameter_optimizer = optim.Adam(self.model.params_fitted['hyperparameter'], lr=lr_2ndLevel, eps=1e-7)

        # Define the learning rate schedulers for each group of parameters

        if lr_scheduler:
            total_steps = 0
            for empRec in empRecs:
                total_steps += int(empRec.length/TPperWindow)*num_epochs
        
            # total_steps = self.num_windows*num_epochs
            hyperparameter_scheduler = optim.lr_scheduler.OneCycleLR(hyperparameter_optimizer, 
                                                                     lr_hyper, 
                                                                     total_steps, 
                                                                     anneal_strategy = "cos")
            hlrs = []
            modelparameter_scheduler = optim.lr_scheduler.OneCycleLR(modelparameter_optimizer, 
                                                                     learningrate, 
                                                                     total_steps, 
                                                                     anneal_strategy = "cos")
            mlrs = []
        
        # initial state
        X = self.model.createIC(ver = 0)
        # initials of history of E
        hE = self.model.createDelayIC(ver = 0)

        # define masks for getting lower triangle matrix indices
        mask = np.tril_indices(self.model.node_size, -1)
        mask_e = np.tril_indices(self.model.output_size, -1)
        
        # LOOP 1/4: Number of Training Epochs
        for i_epoch in range(num_epochs):
        
            # TRAINING_STATS: placeholders for the history of trainingStats
            loss_his = []  # loss placeholder to take the average for the epoch at the end of the epoch

            print("Epoch: ", i_epoch)
                   
            # LOOP 2/4: Number of Recordings in the Training Dataset
            for empRec in empRecs: 
                windowedTS = empRec.windowedTensor(TPperWindow)

                # TIME SERIES: Create placeholders for the simulated states and outputs of entire time series corresponding to one recording
                windListDict = {} # A Dictionary with a List of windowed time series
                for name in set(self.model.state_names + self.model.output_names):
                    windListDict[name] = []
                
                # initial the external inputs
                external = torch.tensor(
                    np.zeros([self.model.node_size, self.model.steps_per_TR, self.model.TRs_per_window]),
                    dtype=torch.float32)

                # LOOP 3/4: Number of windowed segments for the recording
                for win_idx in range(windowedTS.shape[0]):

                    # Reset the gradient to zeros after update model parameters.
                    hyperparameter_optimizer.zero_grad()
                    modelparameter_optimizer.zero_grad()

                    # if the external not empty
                    if not isinstance(u, int):
                        external = torch.tensor(
                            (u[:, :, win_idx * self.model.TRs_per_window:(win_idx + 1) * self.model.TRs_per_window]), 
                            dtype=torch.float32)

                    # LOOP 4/4: The loop within the forward model (numerical solver), which is number of time points per windowed segment
                    next_window, hE_new = self.model(external, X, hE)

                    # Get the batch of empirical signal.
                    ts_window = torch.tensor(windowedTS[win_idx, :, :], dtype=torch.float32)

                    # calculating loss
                    sim = next_window[self.cost.simKey]
                    loss = self.cost.loss(sim, ts_window, self.model, next_window)
                    
                    # TIME SERIES: Put the window of simulated forward model.
                    for name in set(self.model.state_names + self.model.output_names):
                        windListDict[name].append(next_window[name].detach().cpu().numpy())

                    # TRAINING_STATS: Adding Loss for every training window (corresponding to one backpropagation)
                    loss_his.append(loss.detach().cpu().numpy())

                    # Calculate gradient using backward (backpropagation) method of the loss function.
                    loss.backward(retain_graph=True)

                    # Optimize the model based on the gradient method in updating the model parameters.
                    hyperparameter_optimizer.step()
                    modelparameter_optimizer.step()
                    
                    if lr_scheduler:
                        #appending (needed to plot learning rate)
                        hlrs.append(hyperparameter_optimizer.param_groups[0]["lr"])
                        mlrs.append(modelparameter_optimizer.param_groups[0]["lr"])
                        
                        # schedular step 
                        hyperparameter_scheduler.step()
                        modelparameter_scheduler.step()

                    # last update current state using next state...
                    # (no direct use X = X_next, since gradient calculation only depends on one batch no history)
                    X = next_window['current_state'].detach().clone() # dtype=torch.float32
                    hE = hE_new.detach().clone() #dtype=torch.float32

                ts_emp = np.concatenate(list(windowedTS),1) #TODO: Check this code
                fc = np.corrcoef(ts_emp)

                # TIME SERIES: Concatenate all windows together to get one recording
                for name in set(self.model.state_names + self.model.output_names):
                        windListDict[name] = np.concatenate(windListDict[name], axis=1)

                ts_sim = windListDict[self.model.output_names[0]]
                fc_sim = np.corrcoef(ts_sim[:, 10:])

                print('epoch: ', i_epoch, 
                      'loss:', loss.detach().cpu().numpy(),
                      'Pseudo FC_cor: ', np.corrcoef(fc_sim[mask_e], fc[mask_e])[0, 1], #Calling this Pseudo as different windows of the time series have slighly different parameter values
                      'cos_sim: ', np.diag(cosine_similarity(ts_sim, ts_emp)).mean())
                      
                if lr_scheduler:
                    print('Modelparam_lr: ', modelparameter_scheduler.get_last_lr()[0])
                    print('Hyperparam_lr: ', hyperparameter_scheduler.get_last_lr()[0])
                    
            # TRAINING_STATS: Put the updated model parameters into the history placeholders at the end of every epoch.
            # Additing Mean Loss for the Epoch
            self.trainingStats.appendLoss(np.mean(loss_his))
            # NMM/Other Parameter info for the Epoch (a list where a number is recorded every window of every record)            
            trackedParam = {}
            exclude_param = ['gains_con', 'lm'] #This stores SC and LF which are saved seperately
            if(self.model.track_params):
                for par_name in self.model.track_params:
                    var = getattr(self.model.params, par_name)
                    if (var.fit_par):
                        trackedParam[par_name] = var.value().detach().cpu().numpy().copy()
                    if (var.fit_hyper):
                        trackedParam[par_name + "_prior_mean"] = var.prior_mean.detach().cpu().numpy().copy()
                        trackedParam[par_name + "_prior_var"] = var.prior_var.detach().cpu().numpy().copy()
            for key, value in self.model.state_dict().items():
                if key not in exclude_param:
                    trackedParam[key] = value.detach().cpu().numpy().ravel().copy()
            self.trainingStats.appendParam(trackedParam)
            # Saving the SC and/or Lead Field State at Every Epoch
            if self.model.use_fit_gains:
                self.trainingStats.appendSC(self.model.sc_fitted.detach().cpu().numpy())
            if self.model.use_fit_lfm:
                self.trainingStats.appendLF(self.model.lm.detach().cpu().numpy())
        
        # Saving the last recording of training as a Model_fitting attribute
        self.lastRec = {}
        for name in set(self.model.state_names + self.model.output_names):
            self.lastRec[name] = Recording(windListDict[name], step_size = self.model.step_size) #TODO: This won't work if different variables have different step sizes

    def evaluate(self, u, empRec: list, TPperWindow: int, base_window_num: int = 0, transient_num: int = 10): 
        """
        Parameters
        ----------
        u : int or Tensor
            external or stimulus
        empRec: list of Recording
            This is the ML "Training Labels"
        TPperWindow: int
            Number of Empirical Time Points per window. model.forward does one window at a time.  
        base_window_num : int
            length of num_windows for resting
        transient_num : int
            The number of initial time points to exclude from some metrics
        -----------
        """
        method_arg_type_check(self.evaluate, exclude = ['u']) # Check that the passed arguments (excluding self) abide by their expected data types
        #TODO: Should be updated to take a list of u and empRec

        # initial state
        X = self.model.createIC(ver = 1)
        # initials of history of E
        hE = self.model.createDelayIC(ver = 1)

        # define mask for getting lower triangle matrix
        mask = np.tril_indices(self.model.node_size, -1)
        mask_e = np.tril_indices(self.model.output_size, -1)
        
        # Create placeholders for the simulated states and outputs of entire time series corresponding to one recording
        windListDict = {} # A Dictionary with a List of windowed time series
        for name in set(self.model.state_names + self.model.output_names):
            windListDict[name] = []

        num_windows = int(empRec.length/TPperWindow)
        u_hat = np.zeros(
            (self.model.node_size,self.model.steps_per_TR,
             base_window_num*self.model.TRs_per_window + num_windows*self.model.TRs_per_window))
        u_hat[:, :, base_window_num * self.model.TRs_per_window:] = u

        # LOOP 1/2: The number of windows in a recording
        for win_idx in range(num_windows + base_window_num):

            # Get the input and output noises for the module.
            external = torch.tensor(
                (u_hat[:, :, win_idx * self.model.TRs_per_window:(win_idx + 1) * self.model.TRs_per_window]),
                dtype=torch.float32)

            # LOOP 2/2: The loop within the forward model (numerical solver), which is number of time points per windowed segment
            next_window, hE_new = self.model.forward(external, X, hE)

            # TIME SERIES: Put the window of simulated forward model.
            if win_idx > base_window_num - 1:
                for name in set(self.model.state_names + self.model.output_names):
                    windListDict[name].append(next_window[name].detach().cpu().numpy())

            # last update current state using next state...
            # (no direct use X = X_next, since gradient calculation only depends on one batch no history)
            X = next_window['current_state'].detach().clone() # dtype=torch.float32
            hE = hE_new.detach().clone() #dtype=torch.float32
        
        windowedTS = empRec.windowedTensor(TPperWindow)
        ts_emp = np.concatenate(list(windowedTS),1) #TODO: Check this code
        fc = np.corrcoef(ts_emp)
        
        # TIME SERIES: Concatenate all windows together to get one recording
        for name in set(self.model.state_names + self.model.output_names):
            windListDict[name] = np.concatenate(windListDict[name], axis=1)
        
        ts_sim = windListDict[self.model.output_names[0]]
        fc_sim = np.corrcoef(ts_sim[:, transient_num:])
        
        print('FC_cor: ', np.corrcoef(fc_sim[mask_e], fc[mask_e])[0, 1], 
              'cos_sim: ', np.diag(cosine_similarity(ts_sim, ts_emp)).mean())
        
        # Saving the last recording of training as a Model_fitting attribute
        self.lastRec = {}
        for name in set(self.model.state_names + self.model.output_names):
            self.lastRec[name] = Recording(windListDict[name], step_size = self.model.step_size) #TODO: This won't work if different variables have different step sizes

    def simulate(self, u, numTP: int, base_window_num: int = 0, transient_num: int = 10):
        """
        Parameters
        ----------
        u : int or Tensor
            external or stimulus
        numTP : int
            The number of time points ot simulate
        base_window_num : int
            length of num_windows for resting
        transient_num : int
            The number of initial time points to exclude from some metrics
        -----------
        """
        method_arg_type_check(self.simulate, exclude = ['u']) # Check that the passed arguments (excluding self) abide by their expected data types

        num_windows = 1
        TPperWindow = numTP #TODO: May want to go back to TPperWindow so base_window_num is used correctly, but also should be made consistent with train

        # initial state
        X = self.model.createIC(ver = 1)
        # initials of history of E
        hE = self.model.createDelayIC(ver = 1)

        # define mask for getting lower triangle matrix
        mask = np.tril_indices(self.model.node_size, -1)
        mask_e = np.tril_indices(self.model.output_size, -1)
        
        # Create placeholders for the simulated states and outputs of entire time series corresponding to one recording
        windListDict = {} # A Dictionary with a List of windowed time series
        for name in set(self.model.state_names + self.model.output_names):
            windListDict[name] = []

        u_hat = np.zeros(
            (self.model.node_size,self.model.steps_per_TR,
             base_window_num*self.model.TRs_per_window + num_windows*self.model.TRs_per_window))
        u_hat[:, :, base_window_num * self.model.TRs_per_window:] = u

        # LOOP 1/2: The number of windows in a recording
        for win_idx in range(num_windows + base_window_num):

            # Get the input and output noises for the module.
            external = torch.tensor(
                (u_hat[:, :, win_idx * self.model.TRs_per_window:(win_idx + 1) * self.model.TRs_per_window]),
                dtype=torch.float32)

            # LOOP 2/2: The loop within the forward model (numerical solver), which is number of time points per windowed segment
            next_window, hE_new = self.model.forward(external, X, hE)

            # TIME SERIES: Put the window of simulated forward model.
            if win_idx > base_window_num - 1:
                for name in set(self.model.state_names + self.model.output_names):
                    windListDict[name].append(next_window[name].detach().cpu().numpy())

            # last update current state using next state...
            # (no direct use X = X_next, since gradient calculation only depends on one batch no history)
            X = next_window['current_state'].detach().clone() # dtype=torch.float32
            hE = hE_new.detach().clone() #dtype=torch.float32
        
        # TIME SERIES: Concatenate all windows together to get one recording
        for name in set(self.model.state_names + self.model.output_names):
            windListDict[name] = np.concatenate(windListDict[name], axis=1)
        
        ts_sim = windListDict[self.model.output_names[0]]
        fc_sim = np.corrcoef(ts_sim[:, transient_num:])
        
        # Saving the last recording of training as a Model_fitting attribute
        self.lastRec = {}
        for name in set(self.model.state_names + self.model.output_names):
            self.lastRec[name] = Recording(windListDict[name], step_size = self.model.step_size) #TODO: This won't work if different variables have different step sizes<|MERGE_RESOLUTION|>--- conflicted
+++ resolved
@@ -39,11 +39,7 @@
         Whether the fitting is to run on CPU or GPU
     """
 
-<<<<<<< HEAD
-    def __init__(self, model, cost, device = torch.device('cpu')):
-=======
-    def __init__(self, model: AbstractNMM, cost: AbstractLoss):
->>>>>>> 94d89c8e
+    def __init__(self, model: AbstractNMM, cost: AbstractLoss, device = torch.device('cpu')):
         """
         Parameters
         ----------
